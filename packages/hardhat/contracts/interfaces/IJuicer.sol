--- conflicted
+++ resolved
@@ -128,16 +128,12 @@
 
     event Deposit(uint256 depositable);
 
-<<<<<<< HEAD
     function admin() external view returns (address payable);
-=======
+
     function operators(address _account, address _operator)
         external
         view
         returns (bool);
-
-    function admin() external view returns (address);
->>>>>>> 89cc13c1
 
     function projects() external view returns (IProjects);
 
